--- conflicted
+++ resolved
@@ -293,19 +293,10 @@
 }
 
 TSTreeCursor ts_tree_cursor_copy(const TSTreeCursor *_cursor) {
-<<<<<<< HEAD
-    const TreeCursor *cursor = (const TreeCursor *)_cursor;
-    TSTreeCursor res = {NULL, NULL, {0, 0}};
-    TreeCursor *copy = (TreeCursor *)&res;
-    copy->tree = cursor->tree;
-    array_push_all(&copy->stack, &cursor->stack);
-    return res;
-=======
   const TreeCursor *cursor = (const TreeCursor *)_cursor;
   TSTreeCursor res = {NULL, NULL, {0, 0}};
   TreeCursor *copy = (TreeCursor *)&res;
   copy->tree = cursor->tree;
   array_push_all(&copy->stack, &cursor->stack);
   return res;
->>>>>>> d78204b7
-}+}
